--- conflicted
+++ resolved
@@ -8,7 +8,6 @@
 {% endblock %}
 
 {% block JS %}
-<<<<<<< HEAD
   <script>
    $(document).ready(function() {
       $("#id_detected_state").change(function() {
@@ -27,13 +26,13 @@
         });
         });
         });
-=======
+    </script>
+
   <script src="{% static "patients/js/plugins/bootstrap-datepicker.min.js" %}"></script>
   <script>
     $('.datepicker').datepicker({
       startDate: '-1d',
       format: "dd/MM/yyyy"
->>>>>>> 3ccc9e7f
     });
   </script>
 {% endblock %}